import PedigreeExport from 'pedigree/model/export';

/**
 * The UI Element for exporting pedigrees
 *
 * @class ExportSelector
 */

var ExportSelector = Class.create( {

  initialize: function() {
    var _this = this;

    var mainDiv = new Element('div', {'class': 'import-selector'});

    var _addTypeOption = function (checked, labelText, value) {
      var optionWrapper = new Element('tr');
      var input = new Element('input', {'type' : 'radio', 'value': value, 'name': 'export-type'});
      input.observe('click', _this.disableEnableOptions );
      if (checked) {
        input.checked = true;
      }
      var label = new Element('label', {'class': 'import-type-label'}).insert(input).insert(labelText);
      optionWrapper.insert(label.wrap('td'));
      return optionWrapper;
    };
    var typeListElement = new Element('table');
    typeListElement.insert(_addTypeOption(true,  'PED', 'ped'));
<<<<<<< HEAD
    typeListElement.insert(_addTypeOption(false,  'SVG', 'svg'));
    typeListElement.insert(_addTypeOption(false,  'PDF', 'pdf'));
=======
    typeListElement.insert(_addTypeOption(false,  'GA4GH FHIR', 'GA4GH'));
>>>>>>> 33b485b1

    var fileDownload = new Element('a', {'id': 'downloadLink', 'style': 'display:none'});
    mainDiv.insert(fileDownload);

    var promptType = new Element('div', {'class': 'import-section'}).update('Data format:');
    var dataSection2 = new Element('div', {'class': 'import-block'});
    dataSection2.insert(promptType).insert(typeListElement);
    mainDiv.insert(dataSection2);

    var _addConfigOption = function (checked, name, cssClass, labelText, value) {
      var optionWrapper = new Element('tr');
      var input = new Element('input', {'type' : 'radio', 'value': value, 'name': name });
      if (checked) {
        input.checked = true;
      }
      var label = new Element('label', {'class': cssClass}).insert(input).insert(labelText);
      optionWrapper.insert(label.wrap('td'));
      return optionWrapper;
    };
    var configListElementPED = new Element('table', {'id': 'pedOptions'});
    var label = new Element('label', {'class': 'export-config-header'}).insert('Which of the following fields should be used to generate person IDs?');
    configListElementPED.insert(label.wrap('td').wrap('tr'));
    configListElementPED.insert(_addConfigOption(true,  'ped-options', 'export-subconfig-label', 'External ID', 'external'));
    configListElementPED.insert(_addConfigOption(false, 'ped-options', 'export-subconfig-label', 'Name', 'name'));
    configListElementPED.insert(_addConfigOption(false, 'ped-options', 'export-subconfig-label', 'None, generate new numeric ID for everyone', 'newid'));

    var configListElementPrivacy = new Element('table', {'id': 'privacyOptions', 'style': 'display:none'});
    var privLabel = new Element('label', {'class': 'export-config-header'}).insert('Privacy export options:');
    configListElementPrivacy.insert(privLabel.wrap('td').wrap('tr'));
    configListElementPrivacy.insert(_addConfigOption(true,  'privacy-options', 'export-subconfig-label', 'All data', 'all'));
    configListElementPrivacy.insert(_addConfigOption(false, 'privacy-options', 'export-subconfig-label', 'Remove personal information (name and age)', 'nopersonal'));
    configListElementPrivacy.insert(_addConfigOption(false, 'privacy-options', 'export-subconfig-label', 'Remove personal information and free-form comments', 'minimal'));

<<<<<<< HEAD
    var _addSelectOption = function (name, cssClass, labelText, options) {
      var optionWrapper = new Element('tr');
      var input = new Element('select', {'name': name });
      for (let op of options){
        input.insert(new Element('option', op.options).insert(op.label));
      }
      var label = new Element('label', {'class': cssClass}).insert(labelText).insert(input);
      optionWrapper.insert(label.wrap('td'));
      return optionWrapper;
    };

    var configListElementPDF = new Element('table', {'id': 'pdfOptions', 'style': 'display:none'});
    var pdfLabel = new Element('label', {'class': 'export-config-header'}).insert('PDF export options:');
    configListElementPDF.insert(pdfLabel.wrap('td').wrap('tr'));
    configListElementPDF.insert(_addSelectOption('pdf-page-size', 'export-subconfig-label', 'Page Size ',
      [
        {label: 'A3', options: {value: 'A3'}},
        {label: 'A4', options: {value: 'A4', selected: true}},
        {label: 'A5', options: {value: 'A5'}},
        {label: 'Executive', options: {value: 'EXECUTIVE'}},
        {label: 'Legal', options: {value: 'LEGAL'}},
        {label: 'Letter', options: {value: 'LETTER'}},
        {label: 'Tabloid', options: {value: 'TABLOID'}}
      ]));
    configListElementPDF.insert(_addSelectOption('pdf-page-orientation', 'export-subconfig-label', 'Page Orientation ',
      [
        {label: 'Landscape', options: {value: 'landscape', selected: true}},
        {label: 'Portrait', options: {value: 'portrait'}}
      ]));
    configListElementPDF.insert(_addSelectOption('pdf-legend-pos', 'export-subconfig-label', 'Legend Position ',
      [
        {label: 'Top Left', options: {value: 'TopLeft'}},
        {label: 'Top Right', options: {value: 'TopRight', selected: true}},
        {label: 'Bottom Left', options: {value: 'BottomLeft'}},
        {label: 'Bottom Right', options: {value: 'BottomRight'}}
      ]));

    var promptConfig = new Element('div', {'class': 'import-section'}).update('Options:');
    var dataSection3 = new Element('div', {'class': 'import-block'});
    dataSection3.insert(promptConfig).insert(configListElementPED).insert(configListElementPrivacy).insert(configListElementPDF);
=======
    var promptConfig = new Element('div', {'class': 'import-section'}).update('Options:');
    var dataSection3 = new Element('div', {'class': 'import-block'});
    dataSection3.insert(promptConfig).insert(configListElementPED).insert(configListElementPrivacy);
>>>>>>> 33b485b1
    mainDiv.insert(dataSection3);

    var buttons = new Element('div', {'class' : 'buttons import-block-bottom'});
    buttons.insert(new Element('input', {type: 'button', name : 'export', 'value': 'Export', 'class' : 'button', 'id': 'export_button'}).wrap('span', {'class' : 'buttonwrapper'}));
    buttons.insert(new Element('input', {type: 'button', name : 'cancel', 'value': 'Cancel', 'class' : 'button secondary'}).wrap('span', {'class' : 'buttonwrapper'}));
    mainDiv.insert(buttons);

    var cancelButton = buttons.down('input[name="cancel"]');
    cancelButton.observe('click', function(event) {
      _this.hide();
    });
    var exportButton = buttons.down('input[name="export"]');
    exportButton.observe('click', function(event) {
      _this._onExportStarted();
    });

    var closeShortcut = ['Esc'];
    this.dialog = new PhenoTips.widgets.ModalPopup(mainDiv, {close: {method : this.hide.bind(this), keys : closeShortcut}}, {extraClassName: 'pedigree-import-chooser', title: 'Pedigree export', displayCloseButton: true});
  },

  /*
     * Disables unapplicable options on input type selection
     */
  disableEnableOptions: function() {
    var exportType = $$('input:checked[type=radio][name="export-type"]')[0].value;

    var pedOptionsTable = $('pedOptions');
    var privacyOptionsTable = $('privacyOptions');
<<<<<<< HEAD
    var pdfOptionsTable = $('pdfOptions');
=======
>>>>>>> 33b485b1

    if (exportType == 'ped') {
      pedOptionsTable.show();
      privacyOptionsTable.hide();
    } else {
      pedOptionsTable.hide();
      privacyOptionsTable.show();
<<<<<<< HEAD
    }
    if (exportType == 'pdf') {
      pdfOptionsTable.show();
    } else {
      pdfOptionsTable.hide();
=======
>>>>>>> 33b485b1
    }
  },

  /**
     * Loads the template once it has been selected
     *
     * @param event
     * @param pictureBox
     * @private
     */
  _onExportStarted: function() {
    this.hide();

    var exportType = $$('input:checked[type=radio][name="export-type"]')[0].value;

    if (exportType == 'ped') {
      var idGenerationSetting = $$('input:checked[type=radio][name="ped-options"]')[0].value;
      var exportString = PedigreeExport.exportAsPED(editor.getGraph().DG, idGenerationSetting);
      var fileName = 'open-pedigree.ped';
      var mimeType = 'text/plain';
      saveTextAs(exportString, fileName);
    } else {
      var privacySetting = $$('input:checked[type=radio][name="privacy-options"]')[0].value;
<<<<<<< HEAD
      if (exportType == 'svg') {
        var exportString = PedigreeExport.exportAsSVG(editor.getGraph().DG, privacySetting);
        var fileName = 'open-pedigree.svg';
        var mimeType = 'image/svg+xml';
        saveTextAs(exportString, fileName);
      } else if (exportType == 'pdf') {
        var pageSize = $$('select[name="pdf-page-size"]')[0].value;
        var layout = $$('select[name="pdf-page-orientation"]')[0].value;
        var legendPos = $$('select[name="pdf-legend-pos"]')[0].value;
        let pdf = PedigreeExport.exportAsPDF(editor.getGraph().DG, privacySetting, pageSize, layout, legendPos);
=======
      if (exportType == 'GA4GH') {
        var exportString = PedigreeExport.exportAsGA4GH(editor.getGraph().DG, privacySetting);
        var fileName = 'open-pedigree-GA4GH-fhir.json';
        var mimeType = 'application/fhir+json';
        saveTextAs(exportString, fileName);
>>>>>>> 33b485b1
      }
    }
  },

  /**
     * Displays the template selector
     *
     * @method show
     */
  show: function() {
    this.dialog.show();
  },

  /**
     * Removes the the template selector
     *
     * @method hide
     */
  hide: function() {
    this.dialog.closeDialog();
  }
});

export default ExportSelector;<|MERGE_RESOLUTION|>--- conflicted
+++ resolved
@@ -26,12 +26,9 @@
     };
     var typeListElement = new Element('table');
     typeListElement.insert(_addTypeOption(true,  'PED', 'ped'));
-<<<<<<< HEAD
+    typeListElement.insert(_addTypeOption(false,  'GA4GH FHIR', 'GA4GH'));
     typeListElement.insert(_addTypeOption(false,  'SVG', 'svg'));
     typeListElement.insert(_addTypeOption(false,  'PDF', 'pdf'));
-=======
-    typeListElement.insert(_addTypeOption(false,  'GA4GH FHIR', 'GA4GH'));
->>>>>>> 33b485b1
 
     var fileDownload = new Element('a', {'id': 'downloadLink', 'style': 'display:none'});
     mainDiv.insert(fileDownload);
@@ -65,7 +62,6 @@
     configListElementPrivacy.insert(_addConfigOption(false, 'privacy-options', 'export-subconfig-label', 'Remove personal information (name and age)', 'nopersonal'));
     configListElementPrivacy.insert(_addConfigOption(false, 'privacy-options', 'export-subconfig-label', 'Remove personal information and free-form comments', 'minimal'));
 
-<<<<<<< HEAD
     var _addSelectOption = function (name, cssClass, labelText, options) {
       var optionWrapper = new Element('tr');
       var input = new Element('select', {'name': name });
@@ -106,11 +102,6 @@
     var promptConfig = new Element('div', {'class': 'import-section'}).update('Options:');
     var dataSection3 = new Element('div', {'class': 'import-block'});
     dataSection3.insert(promptConfig).insert(configListElementPED).insert(configListElementPrivacy).insert(configListElementPDF);
-=======
-    var promptConfig = new Element('div', {'class': 'import-section'}).update('Options:');
-    var dataSection3 = new Element('div', {'class': 'import-block'});
-    dataSection3.insert(promptConfig).insert(configListElementPED).insert(configListElementPrivacy);
->>>>>>> 33b485b1
     mainDiv.insert(dataSection3);
 
     var buttons = new Element('div', {'class' : 'buttons import-block-bottom'});
@@ -139,10 +130,7 @@
 
     var pedOptionsTable = $('pedOptions');
     var privacyOptionsTable = $('privacyOptions');
-<<<<<<< HEAD
     var pdfOptionsTable = $('pdfOptions');
-=======
->>>>>>> 33b485b1
 
     if (exportType == 'ped') {
       pedOptionsTable.show();
@@ -150,14 +138,11 @@
     } else {
       pedOptionsTable.hide();
       privacyOptionsTable.show();
-<<<<<<< HEAD
     }
     if (exportType == 'pdf') {
       pdfOptionsTable.show();
     } else {
       pdfOptionsTable.hide();
-=======
->>>>>>> 33b485b1
     }
   },
 
@@ -181,8 +166,12 @@
       saveTextAs(exportString, fileName);
     } else {
       var privacySetting = $$('input:checked[type=radio][name="privacy-options"]')[0].value;
-<<<<<<< HEAD
-      if (exportType == 'svg') {
+      if (exportType == 'GA4GH') {
+        var exportString = PedigreeExport.exportAsGA4GH(editor.getGraph().DG, privacySetting);
+        var fileName = 'open-pedigree-GA4GH-fhir.json';
+        var mimeType = 'application/fhir+json';
+        saveTextAs(exportString, fileName);
+      } else if (exportType == 'svg') {
         var exportString = PedigreeExport.exportAsSVG(editor.getGraph().DG, privacySetting);
         var fileName = 'open-pedigree.svg';
         var mimeType = 'image/svg+xml';
@@ -192,13 +181,6 @@
         var layout = $$('select[name="pdf-page-orientation"]')[0].value;
         var legendPos = $$('select[name="pdf-legend-pos"]')[0].value;
         let pdf = PedigreeExport.exportAsPDF(editor.getGraph().DG, privacySetting, pageSize, layout, legendPos);
-=======
-      if (exportType == 'GA4GH') {
-        var exportString = PedigreeExport.exportAsGA4GH(editor.getGraph().DG, privacySetting);
-        var fileName = 'open-pedigree-GA4GH-fhir.json';
-        var mimeType = 'application/fhir+json';
-        saveTextAs(exportString, fileName);
->>>>>>> 33b485b1
       }
     }
   },
